--- conflicted
+++ resolved
@@ -442,11 +442,4 @@
     dir_one.truediv_(steps / 2)
     dir_two.truediv_(steps / 2)
 
-<<<<<<< HEAD
     return _evaluate_plane_parallel(start_point, dir_one, dir_two, steps, metric, model_start_wrapper)
-
-
-# todo add hypersphere function
-=======
-    return _evaluate_plane(start_point, dir_one, dir_two, steps, metric, model_start_wrapper)
->>>>>>> 896f1264
