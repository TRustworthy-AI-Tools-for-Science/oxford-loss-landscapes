"""
Functions for approximating loss/return landscapes in one and two dimensions.
"""
import copy
import typing
import torch.nn
import numpy as np
import os
import datetime
from tqdm import trange


from .model_interface.model_wrapper import ModelWrapper, wrap_model
from .model_interface.model_parameters import rand_n_like, orthogonal_to
from .metrics.metric import Metric


def _evaluate_plane(start_point, dir_one, dir_two, steps, metric, model_wrapper, distance, export):
    """
    Helper function to evaluate a planar region in parameter space.
    This avoids code duplication between planar_interpolation and random_plane.
    Exports binary landscape output and config toml to results folder if export is True, else outputs numpy array.
    """
    data_matrix = []
    # evaluate loss in grid of (steps * steps) points, where each column signifies one step
    # along dir_one and each row signifies one step along dir_two. The implementation is again
    # a little convoluted to avoid constructive operations. Fundamentally we generate the matrix
    # [[start_point + (dir_one * i) + (dir_two * j) for j in range(steps)] for i in range(steps].

    for i in trange(steps, desc='Calculating Surface...'):
        data_column = []

        for _ in range(steps):
            # for every other column, reverse the order in which the column is generated
            # so you can easily use in-place operations to move along dir_two
            if i % 2 == 0:
                start_point.add_(dir_two)
                data_column.append(metric(model_wrapper))
            else:
                start_point.sub_(dir_two)
                data_column.insert(0, metric(model_wrapper))

        data_matrix.append(data_column)
        start_point.add_(dir_one)

    if export:
        _export_plane_to_npy(data_matrix,distance)
    else:
        return np.array(data_matrix)

def _export_plane_to_npy(data_matrix,distance):
    """
    Exports the data_matrix as a .npy binary file in a folder called 'results' in the current working directory.
    """
    results_dir = os.path.join(os.getcwd(), "results")
    os.makedirs(results_dir, exist_ok=True)
    timestamp = datetime.datetime.now().strftime("%Y%m%d_%H%M%S")
    filename = f"{timestamp}_LOLxAI"
    
    # Save distance to toml manually
    toml_filename = f"{filename}.toml"
    with open(os.path.join(results_dir, toml_filename), "w") as f:
        f.write(f'distance = {float(distance)}\n')
    
    # Save landscape data to npy
    data_filename = f"{filename}.npy"
    data_file_path = os.path.join(results_dir, data_filename)
    np.save(data_file_path, data_matrix)

    print(f"Saved plane data to {data_file_path}")


def point(model: typing.Union[torch.nn.Module, ModelWrapper], metric: Metric) -> tuple:
    """
    Returns the computed value of the evaluation function applied to the model
    or agent at a specific point in parameter space.

    The Metric supplied has to be a subclass of the loss_landscapes.metrics.Metric
    class, and must specify a procedure whereby the model passed to it is evaluated on the
    task of interest, returning the resulting quantity (such as loss, loss gradient, etc).

    The model supplied can be either a torch.nn.Module model, or a ModelWrapper from the
    loss_landscapes library for more complex cases.

    :param model: the model or model wrapper defining the point in parameter space
    :param metric: Metric object used to evaluate model
    :return: quantity specified by Metric at point in parameter space
    """
    return metric(wrap_model(model))


def linear_interpolation(model_start: typing.Union[torch.nn.Module, ModelWrapper],
                         model_end: typing.Union[torch.nn.Module, ModelWrapper],
                         metric: Metric, steps=100, deepcopy_model=False) -> np.ndarray:
    """
    Returns the computed value of the evaluation function applied to the model or
    agent along a linear subspace of the parameter space defined by two end points.
    The models supplied can be either torch.nn.Module models, or ModelWrapper objects
    from the loss_landscapes library for more complex cases.

    That is, given two models, for both of which the model's parameters define a
    vertex in parameter space, the evaluation is computed at the given number of steps
    along the straight line connecting the two vertices. A common choice is to
    use the weights before training and the weights after convergence as the start
    and end points of the line, thus obtaining a view of the "straight line" in
    parameter space from the initialization to some minima. There is no guarantee
    that the model followed this path during optimization. In fact, it is highly
    unlikely to have done so, unless the optimization problem is convex.

    Note that a simple linear interpolation can produce misleading approximations
    of the loss landscape due to the scale invariance of neural networks. The sharpness/
    flatness of minima or maxima is affected by the scale of the neural network weights.
    For more details, see `https://arxiv.org/abs/1712.09913v3`. It is recommended to
    use random_line() with filter normalization instead.

    The Metric supplied has to be a subclass of the loss_landscapes.metrics.Metric class,
    and must specify a procedure whereby the model passed to it is evaluated on the
    task of interest, returning the resulting quantity (such as loss, loss gradient, etc).

    :param model_start: the model defining the start point of the line in parameter space
    :param model_end: the model defining the end point of the line in parameter space
    :param metric: list of function of form evaluation_f(model), used to evaluate model loss
    :param steps: at how many steps from start to end the model is evaluated
    :param deepcopy_model: indicates whether the method will deepcopy the model(s) to avoid aliasing
    :return: 1-d array of loss values along the line connecting start and end models
    """
    # create wrappers from deep copies to avoid aliasing if desired
    model_start_wrapper = wrap_model(copy.deepcopy(model_start) if deepcopy_model else model_start)
    end_model_wrapper = wrap_model(copy.deepcopy(model_end) if deepcopy_model else model_end)

    start_point = model_start_wrapper.get_module_parameters()
<<<<<<< HEAD
    end_point = end_model_wrapper.get_module_parameters()
    direction = (end_point - start_point) / steps
=======
    # end_point = distance*end_model_wrapper.get_module_parameters()
    direction = distance*end_model_wrapper.get_module_parameters()

    direction.mul_(steps / 2)
    start_point.sub_(direction)
    direction.truediv_(steps / 2)
>>>>>>> 896f1264

    data_values = []
    for _ in trange(steps, desc='Calculating...'):
        # add a step along the line to the model parameters, then evaluate
        start_point.add_(direction)
        data_values.append(metric(model_start_wrapper))

    return np.array(data_values)


def random_line(model_start: typing.Union[torch.nn.Module, ModelWrapper], metric: Metric, distance=0.1, steps=100,
                normalization='filter', deepcopy_model=False) -> np.ndarray:
    """
    Returns the computed value of the evaluation function applied to the model or agent along a
    linear subspace of the parameter space defined by a start point and a randomly sampled direction.
    The models supplied can be either torch.nn.Module models, or ModelWrapper objects
    from the loss_landscapes library for more complex cases.

    That is, given a neural network model, whose parameters define a point in parameter
    space, and a distance, the evaluation is computed at 'steps' points along a random
    direction, from the start point up to the maximum distance from the start point.

    Note that the dimensionality of the model parameters has an impact on the expected
    length of a uniformly sampled other in parameter space. That is, the more parameters
    a model has, the longer the distance in the random other's direction should be,
    in order to see meaningful change in individual parameters. Normalizing the
    direction other according to the model's current parameter values, which is supported
    through the 'normalization' parameter, helps reduce the impact of the distance
    parameter. In future releases, the distance parameter will refer to the maximum change
    in an individual parameter, rather than the length of the random direction other.

    Note also that a simple line approximation can produce misleading views
    of the loss landscape due to the scale invariance of neural networks. The sharpness or
    flatness of minima or maxima is affected by the scale of the neural network weights.
    For more details, see `https://arxiv.org/abs/1712.09913v3`. It is recommended to
    normalize the direction, preferably with the 'filter' option.

    The Metric supplied has to be a subclass of the loss_landscapes.metrics.Metric class,
    and must specify a procedure whereby the model passed to it is evaluated on the
    task of interest, returning the resulting quantity (such as loss, loss gradient, etc).

    :param model_start: model to be evaluated, whose current parameters represent the start point
    :param metric: function of form evaluation_f(model), used to evaluate model loss
    :param distance: maximum distance in parameter space from the start point
    :param steps: at how many steps from start to end the model is evaluated
    :param normalization: normalization of direction other, must be one of 'filter', 'layer', 'model'
    :param deepcopy_model: indicates whether the method will deepcopy the model(s) to avoid aliasing
    :return: 1-d array of loss values along the randomly sampled direction
    """
    # create wrappers from deep copies to avoid aliasing if desired
    model_start_wrapper = wrap_model(copy.deepcopy(model_start) if deepcopy_model else model_start)

    # obtain start point in parameter space and random direction
    # random direction is randomly sampled, then normalized, and finally scaled by distance/steps
    start_point = model_start_wrapper.get_module_parameters()
    direction = rand_n_like(start_point)

    if normalization == 'model':
        direction.model_normalize_(start_point)
    elif normalization == 'layer':
        direction.layer_normalize_(start_point)
    elif normalization == 'filter':
        direction.filter_normalize_(start_point)
    elif normalization is None:
        pass
    else:
        raise AttributeError('Unsupported normalization argument. Supported values are model, layer, and filter')

    # direction.mul_(((start_point.model_norm() * distance) / steps) / direction.model_norm())
    start_point.sub_(direction)
    direction.truediv_(steps / 2)

    data_values = []
    for _ in trange(steps, desc='Calculating...'):
        # add a step along the line to the model parameters, then evaluate
        start_point.add_(direction)
        data_values.append(metric(model_start_wrapper))

    return np.array(data_values)


def planar_interpolation(model_start: typing.Union[torch.nn.Module, ModelWrapper],
                         model_end_one: typing.Union[torch.nn.Module, ModelWrapper],
                         model_end_two: typing.Union[torch.nn.Module, ModelWrapper],
                         metric: Metric, distance=1, steps=20, deepcopy_model=False, eigen_models = False) -> np.ndarray:
    """
    Returns the computed value of the evaluation function applied to the model or agent along
    a planar subspace of the parameter space defined by a start point and two end points.
    The models supplied can be either torch.nn.Module models, or ModelWrapper objects
    from the loss_landscapes library for more complex cases.

    That is, given two models, for both of which the model's parameters define a
    vertex in parameter space, the loss is computed at the given number of steps
    along the straight line connecting the two vertices. A common choice is to
    use the weights before training and the weights after convergence as the start
    and end points of the line, thus obtaining a view of the "straight line" in
    paramater space from the initialization to some minima. There is no guarantee
    that the model followed this path during optimization. In fact, it is highly
    unlikely to have done so, unless the optimization problem is convex.

    That is, given three neural network models, 'model_start', 'model_end_one', and
    'model_end_two', each of which defines a point in parameter space, the loss is
    computed at 'steps' * 'steps' points along the plane defined by the start vertex
    and the two vectors (end_one - start) and (end_two - start), up to the maximum
    distance in both directions. A common choice would be for two of the points to be
    the model after initialization, and the model after convergence. The third point
    could be another randomly initialized model, since in a high-dimensional space
    randomly sampled directions are most likely to be orthogonal.

    The Metric supplied has to be a subclass of the loss_landscapes.metrics.Metric class,
    and must specify a procedure whereby the model passed to it is evaluated on the
    task of interest, returning the resulting quantity (such as loss, loss gradient, etc).

    :param model_start: the model defining the origin point of the plane in parameter space
    :param model_end_one: the model representing the end point of the first direction defining the plane
    :param model_end_two: the model representing the end point of the second direction defining the plane
    :param metric: function of form evaluation_f(model), used to evaluate model loss
    :param steps: at how many steps from start to end the model is evaluated
    :param deepcopy_model: indicates whether the method will deepcopy the model(s) to avoid aliasing
    :return: 1-d array of loss values along the line connecting start and end models
    """
    model_start_wrapper = wrap_model(copy.deepcopy(model_start) if deepcopy_model else model_start)
    model_end_one_wrapper = wrap_model(copy.deepcopy(model_end_one) if deepcopy_model else model_end_one)
    model_end_two_wrapper = wrap_model(copy.deepcopy(model_end_two) if deepcopy_model else model_end_two)

    # compute direction vectors
    start_point = model_start_wrapper.get_module_parameters()

    if eigen_models:
        dir_one = (model_end_one_wrapper.get_module_parameters()) / steps
        dir_two = (model_end_two_wrapper.get_module_parameters()) / steps
    else:
        dir_one = (model_end_one_wrapper.get_module_parameters() - start_point) / steps
        dir_two = (model_end_two_wrapper.get_module_parameters() - start_point) / steps

    # scale to match steps and total distance
    # dir_one.mul_(((start_point.model_norm() * distance) / steps) / dir_one.model_norm())
    # dir_two.mul_(((start_point.model_norm() * distance) / steps) / dir_two.model_norm())
    # Move start point so that original start params will be in the center of the plot
    dir_one.mul_(steps / 2)
    dir_two.mul_(steps / 2)
    start_point.sub_(dir_one)
    start_point.sub_(dir_two)
    dir_one.truediv_(steps / 2)
    dir_two.truediv_(steps / 2)

    return _evaluate_plane(start_point, dir_one, dir_two, steps, metric, model_start_wrapper)


def random_plane(model: typing.Union[torch.nn.Module, ModelWrapper], metric: Metric, distance=1, steps=20,
                 normalization='filter', deepcopy_model=False, export = False) -> np.ndarray:
    """
    Returns the computed value of the evaluation function applied to the model or agent along a planar
    subspace of the parameter space defined by a start point and two randomly sampled directions.
    The models supplied can be either torch.nn.Module models, or ModelWrapper objects
    from the loss_landscapes library for more complex cases.

    That is, given a neural network model, whose parameters define a point in parameter
    space, and a distance, the loss is computed at 'steps' * 'steps' points along the
    plane defined by the two random directions, from the start point up to the maximum
    distance in both directions.

    Note that the dimensionality of the model parameters has an impact on the expected
    length of a uniformly sampled other in parameter space. That is, the more parameters
    a model has, the longer the distance in the random other's direction should be,
    in order to see meaningful change in individual parameters. Normalizing the
    direction other according to the model's current parameter values, which is supported
    through the 'normalization' parameter, helps reduce the impact of the distance
    parameter. In future releases, the distance parameter will refer to the maximum change
    in an individual parameter, rather than the length of the random direction other.

    Note also that a simple planar approximation with randomly sampled directions can produce
    misleading approximations of the loss landscape due to the scale invariance of neural
    networks. The sharpness/flatness of minima or maxima is affected by the scale of the neural
    network weights. For more details, see `https://arxiv.org/abs/1712.09913v3`. It is
    recommended to normalize the directions, preferably with the 'filter' option.

    The Metric supplied has to be a subclass of the loss_landscapes.metrics.Metric class,
    and must specify a procedure whereby the model passed to it is evaluated on the
    task of interest, returning the resulting quantity (such as loss, loss gradient, etc).

    :param model: the model defining the origin point of the plane in parameter space
    :param metric: function of form evaluation_f(model), used to evaluate model loss
    :param distance: maximum distance in parameter space from the start point
    :param steps: at how many steps from start to end the model is evaluated
    :param normalization: normalization of direction vectors, must be one of 'filter', 'layer', 'model'
    :param deepcopy_model: indicates whether the method will deepcopy the model(s) to avoid aliasing
    :return: 1-d array of loss values along the line connecting start and end models
    """
    model_start_wrapper = wrap_model(copy.deepcopy(model) if deepcopy_model else model)

    start_point = model_start_wrapper.get_module_parameters()
    dir_one = rand_n_like(start_point)
    dir_two = orthogonal_to(dir_one)

    if normalization == 'model':
        dir_one.model_normalize_(start_point)
        dir_two.model_normalize_(start_point)
    elif normalization == 'layer':
        dir_one.layer_normalize_(start_point)
        dir_two.layer_normalize_(start_point)
    elif normalization == 'filter':
        dir_one.filter_normalize_(start_point)
        dir_two.filter_normalize_(start_point)
    elif normalization is None:
        pass
    else:
        raise AttributeError('Unsupported normalization argument. Supported values are model, layer, and filter')

    # scale to match steps and total distance
    dir_one.mul_(((start_point.model_norm() * distance) / steps) / dir_one.model_norm())
    dir_two.mul_(((start_point.model_norm() * distance) / steps) / dir_two.model_norm())
    # Move start point so that original start params will be in the center of the plot
    dir_one.mul_(steps / 2)
    dir_two.mul_(steps / 2)
    start_point.sub_(dir_one)
    start_point.sub_(dir_two)
    dir_one.truediv_(steps / 2)
    dir_two.truediv_(steps / 2)

    return _evaluate_plane(start_point, dir_one, dir_two, steps, metric, model_start_wrapper,distance,export)


# todo add hypersphere function<|MERGE_RESOLUTION|>--- conflicted
+++ resolved
@@ -129,17 +129,12 @@
     end_model_wrapper = wrap_model(copy.deepcopy(model_end) if deepcopy_model else model_end)
 
     start_point = model_start_wrapper.get_module_parameters()
-<<<<<<< HEAD
-    end_point = end_model_wrapper.get_module_parameters()
-    direction = (end_point - start_point) / steps
-=======
     # end_point = distance*end_model_wrapper.get_module_parameters()
     direction = distance*end_model_wrapper.get_module_parameters()
 
     direction.mul_(steps / 2)
     start_point.sub_(direction)
     direction.truediv_(steps / 2)
->>>>>>> 896f1264
 
     data_values = []
     for _ in trange(steps, desc='Calculating...'):
